"""PriNCe configuration module."""

import os
import os.path as path
import platform
import sys
import cPickle as pickle
import numpy as np

base = path.dirname(path.abspath(__file__))
sys.path.append(base)
# sys.path.append(base+"/CRFluxModels")

#detrmine shared library extension and MKL path
lib_ext = None
mkl_default = path.join(sys.prefix, 'lib', 'libmkl_rt')

if platform.platform().find('Linux') != -1:
    lib_ext = '.so'
elif platform.platform().find('Darwin') != -1:
    lib_ext = '.dylib'
else:
    #Windows case
    mkl_default = path.join(sys.prefix, 'pkgs', 'mkl-11.3.3-1', 'Library',
                            'bin', 'mkl_rt')
    lib_ext = '.dll'

config = {

    # Debug flag for verbose printing, 0 = minimum
    "debug_level": 3,

    # When printing output, prepend module name
    "print_module" : False,

    #=========================================================================
    # Paths and library locations
    #=========================================================================

    # Directory where the data files for the calculation are stored
    "data_dir": path.join(base, 'data'),
    # Directory for raw files if conversion of some sort is needed
    "raw_data_dir": path.join(base, 'utils'),
    # # nuclear cross sections
    # "data_dir": '/data',
    # Model file for redistribution functions (from SOPHIA or similar)
    "redist_fname": "sophia_redistribution.npy",

    # full path to libmkl_rt.[so/dylib] (only if kernel=='MKL')
    "MKL_path": mkl_default + lib_ext,

    #=========================================================================
    # Physics configuration
    #=========================================================================
    # Cosmological parameters

    # Hubble constant
    "H_0": 70.5,  #km s^-1 Mpc^-1
    "H_0s": 2.28475e-18,  #s^-1

    # Omega_m
    "Omega_m": 0.27,

    # Omega_Lambda
    "Omega_Lambda": 0.73,

    #===========================================================================
    # Grids
    #===========================================================================
    # Number of bins in multiples of 4 recommended for maximal vectorization
    # efficiency for 256 bit AVX or similar

    # Format (log10(E_min), log10(E_max), nbins/decade of energy)
    # Main energy grid for solver
<<<<<<< HEAD
    "cosmic_ray_grid": (7, 13, 16),
=======
    "cosmic_ray_grid": (5, 13, 16),
>>>>>>> d51988fb

    # Photon grid of target field, only for calculation of rates
    "photon_grid": (-25, -5, 8),

    #===========================================================================
    # Model options
    #===========================================================================
    # The sophia tables are on a grid with 2000 points. The number will use every
    # N-th entry of the table to reduce memory usage of the interpolator
    "sophia_grid_skip": 4,
    # Threshold lifetime value to consider a particle as worth propagating. It
    # means that if a particle is unstable with lifetime smaller than this threshold
    # will be decayed until all final state particles of this chain are stable.
    # In other words: short intermediate states will be integrated out
    #"tau_dec_threshold": np.inf,
    "tau_dec_threshold": 0.,

    # Particle ID for which redistribution functions are needed to be taken into
    # account. The default value is 101 (proton). All particles with smaller
    # IDs, i.e. neutrinos, pions, muons etc., will have energy redistributions.
    # For larger IDs (nuclei) the boost conservation is employed.
    "redist_threshold_ID": 101,

    # Build equation system up to a maximal nuclear mass of
    "max_mass": np.inf,

    #===========================================================================
    # Parameters of numerical integration
    #===========================================================================

    # Selection of integrator (euler/odepack)
    "integrator": "euler",

    # euler kernel implementation (numpy/MKL/CUDA).
    "kernel_config": "MKL",

    #parameters for the odepack integrator. More details at
    #http://docs.scipy.org/doc/scipy/reference/generated/scipy.integrate.ode.html
    "ode_params": {
        'name': 'vode',
        'method': 'adams',
        'nsteps': 10000,
        'max_step': 10.0
    },

    # Use sparse linear algebra (recommended!)
    "use_sparse": True,

    #Number of MKL threads (for sparse matrix multiplication the performance
    #advantage from using more than 1 thread is limited by memory bandwidth)
    "MKL_threads": 24,

    # Float precision (32 only yields speed up with CUDA, MKL gets slower?)
    "FP_precision": 64,

    #=========================================================================
    # Advanced settings
    #=========================================================================

    # A more common setting
    "hybrid_crossover": 0.05,

    # Possibilities to control some more advanced stuff
    "adv_settings": {
        # Modify something in special way
        "some_setting": False,
    }
}

#: Dictionary containing particle properties, like mass, charge
#: lifetime or branching ratios
spec_data = pickle.load(
    open(path.join(config["data_dir"], "particle_data.ppo"), "rb"))<|MERGE_RESOLUTION|>--- conflicted
+++ resolved
@@ -72,11 +72,7 @@
 
     # Format (log10(E_min), log10(E_max), nbins/decade of energy)
     # Main energy grid for solver
-<<<<<<< HEAD
-    "cosmic_ray_grid": (7, 13, 16),
-=======
     "cosmic_ray_grid": (5, 13, 16),
->>>>>>> d51988fb
 
     # Photon grid of target field, only for calculation of rates
     "photon_grid": (-25, -5, 8),
